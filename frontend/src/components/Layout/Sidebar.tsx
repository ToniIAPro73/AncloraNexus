--- conflicted
+++ resolved
@@ -1,10 +1,8 @@
 // frontend/src/components/Layout/Sidebar.tsx
-<<<<<<< HEAD
+
 import React from "react";
 import { motion } from "framer-motion";
-=======
-import React, { useRef } from "react";
->>>>>>> e7858e94
+
 import {
   Home, FileText, History, CreditCard, Star,
   Settings, HelpCircle, BarChart, LogOut
@@ -58,7 +56,7 @@
     { name: "Estadísticas", icon: BarChart },
   ];
 
-<<<<<<< HEAD
+
   const sidebarVariants = {
     hidden: { opacity: 0, x: -50 },
     visible: { opacity: 1, x: 0, transition: { duration: 0.3 } },
@@ -68,12 +66,6 @@
   return (
     <motion.div initial="hidden" animate="visible" exit="exit" variants={sidebarVariants}>
       <aside
-=======
-    return (
-      <aside
-        role="navigation"
-        aria-label="Barra lateral"
->>>>>>> e7858e94
         className={cn(
           "fixed top-0 left-0 h-full z-40 bg-gradient-to-b from-slate-950 to-slate-800 text-white shadow-md transition-all duration-300 ease-in-out",
           isCollapsed ? "w-16" : "w-72"
