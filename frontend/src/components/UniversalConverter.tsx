import React, { useState, useEffect, useCallback, useRef } from 'react';

import { FileUploader } from './FileUploader';

interface PhaseProgress {
  preprocess: number;
  convert: number;
  postprocess: number;
}

interface QueueItem {
  id: string;
  file: File;
  progress: number;
<<<<<<< HEAD
  status: 'pending' | 'processing' | 'completed';
  classification: 'valid' | 'salvageable' | 'unsalvageable';
=======
  status: 'pending' | 'processing' | 'completed' | 'cancelled';
>>>>>>> 322b6ef9
}

export const UniversalConverter: React.FC = () => {
  const [queue, setQueue] = useState<QueueItem[]>([]);
  const [processing, setProcessing] = useState(false);
<<<<<<< HEAD

  const classifyFile = useCallback(async (file: File) => {
    try {
      const text = await file.text();
      const replacements = text.split('\ufffd').length - 1;
      if (!replacements) return 'valid';
      const ratio = replacements / (text.length || 1);
      return ratio < 0.3 ? 'salvageable' : 'unsalvageable';
    } catch {
      return 'unsalvageable';
    }
  }, []);

  const handleFileSelect = useCallback(async (files: File | File[]) => {
    const list = Array.isArray(files) ? files : [files];
    const items: QueueItem[] = [];
    for (const file of list) {
      const classification = await classifyFile(file);
      items.push({
        id: crypto.randomUUID(),
        file,
        progress: 0,
        status: 'pending',
        classification,
      });
    }
=======
  const timersRef = useRef<Record<string, { interval: ReturnType<typeof setInterval>; timeout: ReturnType<typeof setTimeout> }>>({});
  const handleFileSelect = useCallback((files: File | File[]) => {
    const list = Array.isArray(files) ? files : [files];
    const items = list.map(file => ({
      id: crypto.randomUUID(),
      file,
      progress: { preprocess: 0, convert: 0, postprocess: 0 },
      status: 'pending' as const,
    }));
>>>>>>> 322b6ef9
    setQueue(prev => [...prev, ...items]);
  }, [classifyFile]);

  useEffect(() => {
    const socket = apiService.connectProgress();
    socket.on('conversion_progress', ({ conversion_id, phase, percent }) => {
      setQueue(prev =>
        prev.map(item =>
          item.id === String(conversion_id)
            ? {
                ...item,
                progress: { ...item.progress, [phase]: percent },
                status:
                  phase === 'postprocess' && percent === 100
                    ? 'completed'
                    : item.status,
              }
            : item
        )
      );
    });
    socketRef.current = socket;
    return () => {
      socket.disconnect();
    };
  }, []);

  useEffect(() => {
    if (!processing) {
      const next = queue.find(item => item.status === 'pending');
      if (next) {
        startConversion(next);
      }
    }
  }, [queue, processing]);

  const startConversion = (item: QueueItem) => {
    setProcessing(true);
    setQueue(prev =>
      prev.map(q =>
        q.id === item.id
          ? { ...q, status: 'processing', progress: { preprocess: 0, convert: 0, postprocess: 0 } }
          : q
      )
    );

    const interval = setInterval(() => {
      setQueue(prev =>
        prev.map(q =>
          q.id === item.id
            ? { ...q, progress: Math.min(q.progress + 10, 100) }
            : q
        )
      );
    }, 200);

    const timeout = setTimeout(() => {
      clearInterval(interval);
      setQueue(prev =>
        prev.map(q =>
          q.id === item.id
            ? { ...q, progress: 100, status: 'completed' }
            : q
        )
      );
      delete timersRef.current[item.id];
      setProcessing(false);
    }, 2000);

    timersRef.current[item.id] = { interval, timeout };
  };

  const cancelConversion = (id: string) => {
    const timer = timersRef.current[id];
    if (timer) {
      clearInterval(timer.interval);
      clearTimeout(timer.timeout);
      delete timersRef.current[id];
    }
    const wasProcessing = queue.find(q => q.id === id)?.status === 'processing';
    setQueue(prev =>
      prev.map(q => (q.id === id ? { ...q, status: 'cancelled' } : q))
    );
    if (wasProcessing) {
      setProcessing(false);
    }
  };

  const moveItem = (id: string, direction: 'up' | 'down') => {
    setQueue(prev => {
      const index = prev.findIndex(q => q.id === id);
      if (index === -1) return prev;
      const newIndex = direction === 'up' ? Math.max(index - 1, 0) : Math.min(index + 1, prev.length - 1);
      const newQueue = [...prev];
      const [item] = newQueue.splice(index, 1);
      newQueue.splice(newIndex, 0, item);
      return newQueue;
    });
  };

  return (
    <div className="space-y-6">
      <h1 className="text-3xl font-bold text-center">Conversor Inteligente</h1>
      <FileUploader onFileSelect={handleFileSelect} isLoading={processing} multiple>
        <div className="p-6 border-2 border-dashed rounded-md text-center">
          <p className="text-sm mb-2">Haz clic o arrastra archivos aquí</p>
          <button className="bg-primary text-white px-4 py-2 rounded">
            Seleccionar archivos
          </button>
        </div>
      </FileUploader>
      {queue.length > 0 && (
        <div className="space-y-3">
          {queue.map((item, index) => (
            <div key={item.id} className="p-4 border rounded-md space-y-2">
              <div className="flex justify-between mb-1">
                <span className="truncate">{item.file.name}</span>
<<<<<<< HEAD
                <span className="text-sm">{item.progress}%</span>
=======
                <span className="text-sm">
                  {item.status === 'cancelled' ? 'Cancelado' : `${item.progress}%`}
                </span>
>>>>>>> 322b6ef9
              </div>
              <p className="text-xs mb-1">Clasificación: {item.classification}</p>
              <div className="w-full bg-gray-200 h-2 rounded">
                <div
                  className="bg-green-500 h-2 rounded"
                  style={{ width: `${item.progress}%` }}
                ></div>
              </div>
              <div className="flex gap-2">
                <button
                  onClick={() => cancelConversion(item.id)}
                  disabled={item.status === 'completed' || item.status === 'cancelled'}
                  className="px-2 py-1 border rounded"
                >
                  Cancelar
                </button>
                <button
                  onClick={() => moveItem(item.id, 'up')}
                  disabled={index === 0 || item.status !== 'pending'}
                  className="px-2 py-1 border rounded"
                >
                  ↑
                </button>
                <button
                  onClick={() => moveItem(item.id, 'down')}
                  disabled={index === queue.length - 1 || item.status !== 'pending'}
                  className="px-2 py-1 border rounded"
                >
                  ↓
                </button>
              </div>
            </div>
          ))}
        </div>
      )}
    </div>
  );
};<|MERGE_RESOLUTION|>--- conflicted
+++ resolved
@@ -12,19 +12,13 @@
   id: string;
   file: File;
   progress: number;
-<<<<<<< HEAD
   status: 'pending' | 'processing' | 'completed';
   classification: 'valid' | 'salvageable' | 'unsalvageable';
-=======
-  status: 'pending' | 'processing' | 'completed' | 'cancelled';
->>>>>>> 322b6ef9
 }
 
 export const UniversalConverter: React.FC = () => {
   const [queue, setQueue] = useState<QueueItem[]>([]);
   const [processing, setProcessing] = useState(false);
-<<<<<<< HEAD
-
   const classifyFile = useCallback(async (file: File) => {
     try {
       const text = await file.text();
@@ -50,17 +44,6 @@
         classification,
       });
     }
-=======
-  const timersRef = useRef<Record<string, { interval: ReturnType<typeof setInterval>; timeout: ReturnType<typeof setTimeout> }>>({});
-  const handleFileSelect = useCallback((files: File | File[]) => {
-    const list = Array.isArray(files) ? files : [files];
-    const items = list.map(file => ({
-      id: crypto.randomUUID(),
-      file,
-      progress: { preprocess: 0, convert: 0, postprocess: 0 },
-      status: 'pending' as const,
-    }));
->>>>>>> 322b6ef9
     setQueue(prev => [...prev, ...items]);
   }, [classifyFile]);
 
@@ -178,13 +161,7 @@
             <div key={item.id} className="p-4 border rounded-md space-y-2">
               <div className="flex justify-between mb-1">
                 <span className="truncate">{item.file.name}</span>
-<<<<<<< HEAD
                 <span className="text-sm">{item.progress}%</span>
-=======
-                <span className="text-sm">
-                  {item.status === 'cancelled' ? 'Cancelado' : `${item.progress}%`}
-                </span>
->>>>>>> 322b6ef9
               </div>
               <p className="text-xs mb-1">Clasificación: {item.classification}</p>
               <div className="w-full bg-gray-200 h-2 rounded">
