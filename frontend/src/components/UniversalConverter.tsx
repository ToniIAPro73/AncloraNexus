--- conflicted
+++ resolved
@@ -150,14 +150,7 @@
 
   return (
     <div className="space-y-6">
-<<<<<<< HEAD
       <h1 className="text-h1 font-bold text-center">Conversor Inteligente</h1>
-=======
-      <div aria-live="assertive" className="sr-only">
-        {liveMessage}
-      </div>
-      <h1 className="text-3xl font-bold text-center">Conversor Inteligente</h1>
->>>>>>> 3ebe634c
       <FileUploader onFileSelect={handleFileSelect} isLoading={processing} multiple>
         <div className="p-6 border-2 border-dashed rounded-md text-center">
           <p className="text-sm mb-2">Haz clic o arrastra archivos aquí</p>
