import express from 'express';
import cors from 'cors';
import dotenv from 'dotenv';
import { createClient } from '@supabase/supabase-js';
import multer from 'multer';
import fs from 'fs';
import path from 'path';
import helmet from 'helmet';

dotenv.config();

const { SUPABASE_URL, SUPABASE_ANON_KEY, PORT = 3001, SUPABASE_BUCKET = 'files' } = process.env;

if (!SUPABASE_URL || !SUPABASE_ANON_KEY) {
  console.error('Missing Supabase configuration');
  process.exit(1);
}

const supabase = createClient(SUPABASE_URL, SUPABASE_ANON_KEY);
const app = express();
<<<<<<< HEAD

// Use helmet middleware to emit security headers
app.use(helmet());

=======
app.use(helmet());
>>>>>>> 5ccbe224
app.use(cors());
app.use(express.json());
const upload = multer({ dest: 'tmp/' });

app.post('/api/register', async (req, res) => {
  try {
    const { email, password, name } = req.body;
    const { data, error } = await supabase.auth.signUp({
      email,
      password,
      options: { data: { name } },
    });
    if (error || !data.user) {
      return res.status(400).json({ error: error?.message });
    }
    res.json({
      user: { id: data.user.id, email: data.user.email, name: data.user.user_metadata?.name },
      token: data.session?.access_token,
    });
  } catch (err) {
    console.error(err);
    res.status(500).json({ error: 'Internal Server Error' });
  }
});

app.post('/api/login', async (req, res) => {
  try {
    const { email, password } = req.body;
    const { data, error } = await supabase.auth.signInWithPassword({ email, password });
    if (error || !data.session) {
      return res.status(400).json({ error: error?.message });
    }
    res.json({
      user: { id: data.user.id, email: data.user.email, name: data.user.user_metadata?.name },
      token: data.session.access_token,
    });
  } catch (err) {
    console.error(err);
    res.status(500).json({ error: 'Internal Server Error' });
  }
});

app.get('/api/me', async (req, res) => {
  const auth = req.headers.authorization;
  if (!auth) return res.status(401).json({ error: 'Missing token' });
  const token = auth.replace('Bearer ', '');
  const { data, error } = await supabase.auth.getUser(token);
  if (error || !data.user) {
    return res.status(401).json({ error: 'Invalid token' });
  }
  res.json({ id: data.user.id, email: data.user.email, name: data.user.user_metadata?.name });
});

app.post('/api/convert', upload.single('file'), async (req, res) => {
  try {
    const auth = req.headers.authorization;
    if (!auth) return res.status(401).json({ error: 'Missing token' });
    const token = auth.replace('Bearer ', '');

    const { data: userData, error: userError } = await supabase.auth.getUser(token);
    if (userError || !userData.user) {
      return res.status(401).json({ error: 'Invalid token' });
    }

    if (!req.file || !req.body.format) {
      return res.status(400).json({ error: 'file and format are required' });
    }

    const filePath = req.file.path;
    if (filePath.includes('..')) {
      return res.status(400).json({ error: 'Invalid file path' });
    }
    const fileBuffer = fs.readFileSync(filePath);
    const originalPath = `${userData.user.id}/${Date.now()}_${req.file.originalname}`;
    const { error: uploadError } = await supabase.storage
      .from(SUPABASE_BUCKET)
      .upload(originalPath, fileBuffer);
    if (uploadError) return res.status(500).json({ error: uploadError.message });

    const { data: originalUrlData } = supabase.storage
      .from(SUPABASE_BUCKET)
      .getPublicUrl(originalPath);

    const convertedName = path.parse(req.file.originalname).name + '.' + req.body.format;
    const convertedPath = `${userData.user.id}/${Date.now()}_${convertedName}`;
    const { error: convError } = await supabase.storage
      .from(SUPABASE_BUCKET)
      .upload(convertedPath, fileBuffer);
    if (convError) return res.status(500).json({ error: convError.message });

    const { data: convertedUrlData } = supabase.storage
      .from(SUPABASE_BUCKET)
      .getPublicUrl(convertedPath);

    await supabase.from('conversions').insert({
      user_id: userData.user.id,
      source_url: originalUrlData.publicUrl,
      converted_url: convertedUrlData.publicUrl,
      target_format: req.body.format,
    });

    fs.unlinkSync(req.file.path);

    res.json({
      original: originalUrlData.publicUrl,
      converted: convertedUrlData.publicUrl,
    });
  } catch (err) {
    console.error(err);
    res.status(500).json({ error: 'Internal Server Error' });
  }
});

app.listen(PORT, () => {
  console.log(`Server listening on port ${PORT}`);
});<|MERGE_RESOLUTION|>--- conflicted
+++ resolved
@@ -18,14 +18,6 @@
 
 const supabase = createClient(SUPABASE_URL, SUPABASE_ANON_KEY);
 const app = express();
-<<<<<<< HEAD
-
-// Use helmet middleware to emit security headers
-app.use(helmet());
-
-=======
-app.use(helmet());
->>>>>>> 5ccbe224
 app.use(cors());
 app.use(express.json());
 const upload = multer({ dest: 'tmp/' });
@@ -94,11 +86,15 @@
       return res.status(400).json({ error: 'file and format are required' });
     }
 
-    const filePath = req.file.path;
-    if (filePath.includes('..')) {
+    const uploadDir = path.resolve('tmp');
+    const fileName = path.basename(req.file.filename); // only use the filename, not the path
+    const resolvedPath = path.join(uploadDir, fileName);
+
+    // Ensure the resolved path is within the upload directory
+    if (!resolvedPath.startsWith(uploadDir + path.sep)) {
       return res.status(400).json({ error: 'Invalid file path' });
     }
-    const fileBuffer = fs.readFileSync(filePath);
+    const fileBuffer = fs.readFileSync(resolvedPath);
     const originalPath = `${userData.user.id}/${Date.now()}_${req.file.originalname}`;
     const { error: uploadError } = await supabase.storage
       .from(SUPABASE_BUCKET)
