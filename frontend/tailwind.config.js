--- conflicted
+++ resolved
@@ -76,13 +76,5 @@
       transform: ['active'],
     },
   },
-<<<<<<< HEAD
   plugins: [require('@tailwindcss/container-queries')],
-=======
-  plugins: [
-    function ({ addVariant }) {
-      addVariant('hc', '.hc &');
-    },
-  ],
->>>>>>> cae86bea
 };