--- conflicted
+++ resolved
@@ -95,15 +95,9 @@
 
   const refreshUser = async () => {
     try {
-<<<<<<< HEAD
       const response = await apiService.getProfile();
-      setUser(response);
-          } catch (error) {
-=======
-    const response = await apiService.getProfile();
-    setUser(response);
+      setUser(response.user);
     } catch (error) {
->>>>>>> 9894842a
       console.error('Error refrescando usuario:', error);
       // Si hay error, probablemente el token expiró
       logout();
