import os
import tempfile
import pytest
from src.models.conversion import conversion_engine
from fpdf import FPDF
from PIL import Image
from docx import Document


def create_sample_file(ext: str, path: str):
    if ext == 'txt':
        with open(path, 'w', encoding='utf-8') as f:
            f.write('hola mundo')
    elif ext == 'pdf':
        pdf = FPDF()
        pdf.add_page()
        pdf.set_font('Arial', size=12)
        pdf.cell(0, 10, 'hola pdf', ln=1)
        pdf.output(path)
    elif ext in ('jpg', 'png', 'gif'):
        img = Image.new('RGB', (50, 50), color='red')
        img.save(path)
    elif ext == 'svg':
        svg_content = (
            '<svg xmlns="http://www.w3.org/2000/svg" width="50" height="50">'
            '<rect width="50" height="50" fill="red"/></svg>'
        )
        with open(path, 'w', encoding='utf-8') as f:
            f.write(svg_content)
    elif ext == 'docx':
        doc = Document()
        doc.add_paragraph('hola docx')
        doc.save(path)
    elif ext == 'doc':
        with open(path, 'w', encoding='utf-8') as f:
            f.write('hola doc')
    else:
        raise ValueError('unsupported ext')


@pytest.mark.parametrize('source_ext,target_ext', [
    ('txt', 'doc'), ('txt', 'docx'), ('txt', 'pdf'), ('txt', 'odt'), ('txt', 'tex'),
    ('pdf', 'jpg'), ('pdf', 'png'), ('pdf', 'gif'), ('pdf', 'txt'),
    ('jpg', 'png'), ('jpg', 'pdf'), ('jpg', 'gif'),
    ('png', 'jpg'), ('png', 'pdf'), ('png', 'gif'), ('png', 'webp'),
    ('gif', 'jpg'), ('gif', 'png'), ('gif', 'pdf'), ('gif', 'mp4'),
    ('doc', 'pdf'), ('doc', 'txt'), ('doc', 'html'),
    ('docx', 'pdf'), ('docx', 'txt'), ('docx', 'html'),
    ('svg', 'png')
])
def test_conversion_engine(source_ext, target_ext):
    with tempfile.TemporaryDirectory() as tmp:
        input_path = os.path.join(tmp, f'in.{source_ext}')
        output_path = os.path.join(tmp, f'out.{target_ext}')
        create_sample_file(source_ext, input_path)
        result, msg = conversion_engine.convert_file(input_path, output_path, source_ext, target_ext)
        assert result, msg
        assert os.path.exists(output_path)


<<<<<<< HEAD
def test_svg_to_jpg_via_png():
    """Verifica que SVG se convierte a JPG usando una ruta intermedia PNG."""
    with tempfile.TemporaryDirectory() as tmp:
        input_path = os.path.join(tmp, 'in.svg')
        output_path = os.path.join(tmp, 'out.jpg')
        create_sample_file('svg', input_path)
        result, msg = conversion_engine.convert_file(input_path, output_path, 'svg', 'jpg')
        assert result, msg
        assert os.path.exists(output_path)
        assert 'svg->png' in msg and 'png->jpg' in msg
=======
def test_mojibake_normalization_and_conversion():
    """El motor debe reparar mojibake antes de convertir."""
    with tempfile.TemporaryDirectory() as tmp:
        input_path = os.path.join(tmp, 'in.txt')
        output_path = os.path.join(tmp, 'out.pdf')

        # Texto original con carácter especial
        original = 'señor'
        # Simular mojibake: bytes UTF-8 mal interpretados como latin-1
        mojibake = original.encode('utf-8').decode('latin-1')
        with open(input_path, 'w', encoding='utf-8') as f:
            f.write(mojibake)

        result, msg = conversion_engine.convert_file(input_path, output_path, 'txt', 'pdf')
        assert result, msg
        assert os.path.exists(output_path)

        # Verificar que el archivo haya sido normalizado
        with open(input_path, encoding='utf-8') as f:
            assert original in f.read()
>>>>>>> fc9836dd
<|MERGE_RESOLUTION|>--- conflicted
+++ resolved
@@ -57,8 +57,6 @@
         assert result, msg
         assert os.path.exists(output_path)
 
-
-<<<<<<< HEAD
 def test_svg_to_jpg_via_png():
     """Verifica que SVG se convierte a JPG usando una ruta intermedia PNG."""
     with tempfile.TemporaryDirectory() as tmp:
@@ -69,25 +67,3 @@
         assert result, msg
         assert os.path.exists(output_path)
         assert 'svg->png' in msg and 'png->jpg' in msg
-=======
-def test_mojibake_normalization_and_conversion():
-    """El motor debe reparar mojibake antes de convertir."""
-    with tempfile.TemporaryDirectory() as tmp:
-        input_path = os.path.join(tmp, 'in.txt')
-        output_path = os.path.join(tmp, 'out.pdf')
-
-        # Texto original con carácter especial
-        original = 'señor'
-        # Simular mojibake: bytes UTF-8 mal interpretados como latin-1
-        mojibake = original.encode('utf-8').decode('latin-1')
-        with open(input_path, 'w', encoding='utf-8') as f:
-            f.write(mojibake)
-
-        result, msg = conversion_engine.convert_file(input_path, output_path, 'txt', 'pdf')
-        assert result, msg
-        assert os.path.exists(output_path)
-
-        # Verificar que el archivo haya sido normalizado
-        with open(input_path, encoding='utf-8') as f:
-            assert original in f.read()
->>>>>>> fc9836dd
