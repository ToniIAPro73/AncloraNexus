--- conflicted
+++ resolved
@@ -1,53 +1,7 @@
 import os
-<<<<<<< HEAD
 import importlib
 import pkgutil
 from pathlib import Path
-
-=======
-import tempfile
-import uuid
-import shutil
-from collections import deque
-
-from docx import Document
-from fpdf import FPDF
-from PIL import Image, ImageDraw
-from pypdf import PdfReader
-
-def validate_and_classify(file_path):
-    """Clasifica un archivo en valid, salvageable o unsalvageable"""
-    if not os.path.exists(file_path) or os.path.isdir(file_path):
-        return "unsalvageable"
-
-    try:
-        with open(file_path, "rb") as f:
-            data = f.read()
-    except OSError:
-        return "unsalvageable"
-
-    if not data:
-        return "unsalvageable"
-
-    try:
-        text = data.decode("utf-8")
-        # Si contiene caracteres de reemplazo, es recuperable
-        if "\ufffd" in text:
-            return "salvageable"
-        return "valid"
-    except UnicodeDecodeError:
-        text = data.decode("utf-8", errors="replace")
-        if not text:
-            return "unsalvageable"
-        replacements = text.count("\ufffd")
-        ratio = replacements / len(text)
-        return "salvageable" if ratio < 0.3 else "unsalvageable"
-
-# Importar el motor de conversión existente
-# (Aquí integraremos el motor que ya tienes implementado)
-# (Aquí integraremos el motor que ya tienes implementado)
-from src.ws import emit_progress, Phase
->>>>>>> 647c02b3
 
 class ConversionEngine:
     """Motor de conversión de Anclora Metaform"""
@@ -169,10 +123,7 @@
                 'Para documentos, PDF mantiene la calidad',
                 'Para web, considera optimización de tamaño'
             ]
-<<<<<<< HEAD
-=======
-
->>>>>>> 647c02b3
+
         return analysis
 
     def find_conversion_path(self, src_format: str, dst_format: str):
