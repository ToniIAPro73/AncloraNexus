from flask_sqlalchemy import SQLAlchemy
from datetime import datetime
import os
import tempfile
import uuid
import shutil
from collections import deque

from docx import Document
from fpdf import FPDF
from PIL import Image, ImageDraw
from pypdf import PdfReader

<<<<<<< HEAD

def validate_and_classify(file_path):
    """Clasifica un archivo en valid, salvageable o unsalvageable"""
    if not os.path.exists(file_path) or os.path.isdir(file_path):
        return "unsalvageable"

    try:
        with open(file_path, "rb") as f:
            data = f.read()
    except OSError:
        return "unsalvageable"

    if not data:
        return "unsalvageable"

    try:
        text = data.decode("utf-8")
        # Si contiene caracteres de reemplazo, es recuperable
        if "\ufffd" in text:
            return "salvageable"
        return "valid"
    except UnicodeDecodeError:
        text = data.decode("utf-8", errors="replace")
        if not text:
            return "unsalvageable"
        replacements = text.count("\ufffd")
        ratio = replacements / len(text)
        return "salvageable" if ratio < 0.3 else "unsalvageable"
=======
# Para normalización de texto
try:
    from ftfy import fix_text
except Exception:  # pragma: no cover - ftfy es opcional en tiempo de ejecución
    fix_text = None


# Extensiones consideradas texto plano
TEXT_EXTENSIONS = {
    'txt', 'md', 'html', 'rtf', 'csv', 'tex', 'odt', 'svg'
}


def normalize_to_utf8(path: str):
    """Normaliza un archivo de texto a UTF-8.

    Si el archivo contiene bytes nulos se considera irrecuperable
    (unsalvageable). Si la decodificación falla se intenta reparar
    utilizando latin-1 y ftfy si está disponible.
    """

    with open(path, 'rb') as f:
        data = f.read()

    if b"\x00" in data:
        return False, "unsalvageable"

    try:
        text = data.decode('utf-8')
    except UnicodeDecodeError:
        text = data.decode('latin-1', errors='replace')

    if fix_text:
        try:
            text = fix_text(text)
        except Exception:
            pass

    with open(path, 'w', encoding='utf-8') as f:
        f.write(text)

    return True, "normalized"
>>>>>>> 322b6ef9

# Importar el motor de conversión existente
# (Aquí integraremos el motor que ya tienes implementado)
# (Aquí integraremos el motor que ya tienes implementado)
from src.ws import emit_progress, Phase

class ConversionEngine:
    """Motor de conversión de Anclora Metaform"""
    
    def __init__(self):
        self.name = 'Anclora Metaform Conversion Engine'
        self.version = '1.0.0'
        
        # Conversiones soportadas y sus costos en créditos
        self.supported_conversions = {
            'txt': {
                'html': 1,
                'pdf': 1,
                'doc': 2,
                'docx': 2,
                'md': 1,
                'rtf': 1,
                'odt': 2,
                'tex': 3
            },
            'pdf': {
                'jpg': 3,
                'png': 3,
                'gif': 3,
                'txt': 4
            },
            'jpg': {
                'png': 1,
                'pdf': 3,
                'gif': 2
            },
            'png': {
                'jpg': 1,
                'pdf': 3,
                'gif': 2,
                'webp': 2
            },
            'gif': {
                'jpg': 1,
                'png': 1,
                'pdf': 3,
                'mp4': 4
            },
            'svg': {
                'png': 2
            },
            'doc': {
                'pdf': 4,
                'txt': 3,
                'html': 4
            },
            'docx': {
                'pdf': 4,
                'txt': 3,
                'html': 4
            }
        }

        # Mapeo de métodos de conversión
        self.conversion_methods = {
            ('txt', 'html'): self._convert_txt_to_html,
            ('txt', 'md'): self._convert_txt_to_markdown,
            ('txt', 'rtf'): self._convert_txt_to_rtf,
            ('txt', 'doc'): self._convert_txt_to_doc,
            ('txt', 'docx'): self._convert_txt_to_docx,
            ('txt', 'pdf'): self._convert_txt_to_pdf,
            ('txt', 'odt'): self._convert_txt_to_odt,
            ('txt', 'tex'): self._convert_txt_to_tex,
            ('pdf', 'jpg'): self._convert_pdf_to_jpg,
            ('pdf', 'png'): self._convert_pdf_to_png,
            ('pdf', 'gif'): self._convert_pdf_to_gif,
            ('pdf', 'txt'): self._convert_pdf_to_txt,
            ('jpg', 'png'): self._convert_jpg_to_png,
            ('jpg', 'pdf'): self._convert_jpg_to_pdf,
            ('jpg', 'gif'): self._convert_jpg_to_gif,
            ('png', 'jpg'): self._convert_png_to_jpg,
            ('png', 'pdf'): self._convert_png_to_pdf,
            ('png', 'gif'): self._convert_png_to_gif,
            ('png', 'webp'): self._convert_png_to_webp,
            ('gif', 'jpg'): self._convert_gif_to_jpg,
            ('gif', 'png'): self._convert_gif_to_png,
            ('gif', 'pdf'): self._convert_gif_to_pdf,
            ('gif', 'mp4'): self._convert_gif_to_mp4,
            ('svg', 'png'): self._convert_svg_to_png,
            ('doc', 'pdf'): self._convert_doc_to_pdf,
            ('doc', 'txt'): self._convert_doc_to_txt,
            ('doc', 'html'): self._convert_doc_to_html,
            ('docx', 'pdf'): self._convert_docx_to_pdf,
            ('docx', 'txt'): self._convert_docx_to_txt,
            ('docx', 'html'): self._convert_docx_to_html,
        }

    def get_supported_formats(self, source_format):
        """Obtiene los formatos de destino soportados para un formato origen"""
        return list(self.supported_conversions.get(source_format.lower(), {}).keys())

    def get_conversion_cost(self, source_format, target_format):
        """Calcula el costo en créditos de una conversión"""
        source = source_format.lower().replace('.', '')
        target = target_format.lower().replace('.', '')
        
        return self.supported_conversions.get(source, {}).get(target, 2)

    def validate_file(self, file_path, max_size_mb=100):
        """Valida un archivo antes de la conversión"""
        if not os.path.exists(file_path):
            return False, "El archivo no existe"
        
        file_size = os.path.getsize(file_path)
        if file_size == 0:
            return False, "El archivo está vacío"
        
        if file_size > max_size_mb * 1024 * 1024:
            return False, f"El archivo es demasiado grande (máximo {max_size_mb}MB)"
        
        return True, "Archivo válido"

    def analyze_file(self, file_path, filename):
        """Analiza un archivo y genera recomendaciones"""
        file_extension = filename.split('.')[-1].lower()
        file_size = os.path.getsize(file_path)
        
        analysis = {
            'filename': filename,
            'extension': file_extension,
            'size': file_size,
            'supported_formats': self.get_supported_formats(file_extension),
            'recommendations': []
        }
        
        # Generar recomendaciones basadas en el tipo de archivo
        if file_extension == 'txt':
            analysis['recommendations'] = [
                'Para documentos formales, recomendamos PDF',
                'Para web, HTML es la mejor opción',
                'Para desarrolladores, Markdown es ideal'
            ]
        elif file_extension == 'pdf':
            analysis['recommendations'] = [
                'Para edición, convierte a DOC',
                'Para imágenes, JPG o PNG son ideales'
            ]
        elif file_extension in ['jpg', 'png']:
            analysis['recommendations'] = [
                'Para documentos, PDF mantiene la calidad',
                'Para web, considera optimización de tamaño'
            ]

        return analysis

    def find_conversion_path(self, src_format: str, dst_format: str):
        """Busca una ruta de conversión usando BFS con hasta dos intermediarios.

        Devuelve una lista de formatos que representa el camino desde src_format
        hasta dst_format, inclusive. Si no se encuentra una ruta válida dentro
        del límite de profundidad, devuelve None.
        """
        src = src_format.lower()
        dst = dst_format.lower()

        if src == dst:
            return [src]

        max_depth = 3  # número máximo de pasos (edges): src -> a -> b -> dst
        queue = deque([(src, [src])])
        visited = {src}

        while queue:
            current, path = queue.popleft()
            depth = len(path) - 1
            if depth >= max_depth:
                continue
            for neighbor in self.supported_conversions.get(current, {}):
                if neighbor in visited:
                    continue
                new_path = path + [neighbor]
                if neighbor == dst:
                    return new_path
                visited.add(neighbor)
                queue.append((neighbor, new_path))

        return None

    def convert_file(self, input_path, output_path, source_format, target_format):
        """Realiza la conversión de archivo"""
        try:
            source = source_format.lower().replace('.', '')
            if source in TEXT_EXTENSIONS:
                ok, msg = normalize_to_utf8(input_path)
                if not ok:
                    return False, msg

            target = target_format.lower()
            method = self.conversion_methods.get((source, target))
            if method:
                return method(input_path, output_path)

            path = self.find_conversion_path(source, target)
            if not path:
                return False, f"Conversión {source_format} → {target_format} no implementada aún"

            logs = []
            temp_files = []
            current_input = input_path

            try:
                for i in range(len(path) - 1):
                    src_fmt = path[i]
                    dst_fmt = path[i + 1]
                    step_method = self.conversion_methods.get((src_fmt, dst_fmt))
                    if not step_method:
                        return False, f"Conversión {src_fmt} → {dst_fmt} no implementada"

                    if i == len(path) - 2:
                        current_output = output_path
                    else:
                        fd, current_output = tempfile.mkstemp(suffix=f'.{dst_fmt}')
                        os.close(fd)
                        temp_files.append(current_output)

                    success, msg = step_method(current_input, current_output)
                    logs.append(f"{src_fmt}->{dst_fmt}: {msg}")
                    if not success:
                        return False, f"Fallo en {src_fmt}->{dst_fmt}: {msg}"

                    current_input = current_output

                return True, " | ".join(logs)
            finally:
                for tmp in temp_files:
                    if os.path.exists(tmp):
                        os.remove(tmp)
        except Exception as e:
            return False, f"Error durante la conversión: {str(e)}"

    def convert_batch(self, tasks):
        """Procesa un lote de conversiones."""
        results = []
        for task in tasks:
            conversion_id = task.get('conversion_id')
            if conversion_id is not None:
                emit_progress(conversion_id, Phase.PREPROCESS, 0)
                emit_progress(conversion_id, Phase.PREPROCESS, 100)
                emit_progress(conversion_id, Phase.CONVERT, 0)

            success, message = self.convert_file(
                task['input_path'],
                task['output_path'],
                task.get('source_format') or task['input_path'].split('.')[-1],
                task['target_format']
            )

            if conversion_id is not None:
                emit_progress(conversion_id, Phase.CONVERT, 100)
                emit_progress(conversion_id, Phase.POSTPROCESS, 0)
                emit_progress(conversion_id, Phase.POSTPROCESS, 100)

            results.append({
                'input_path': task['input_path'],
                'output_path': task['output_path'],
                'success': success,
                'message': message
            })
        return results

    def _convert_txt_to_html(self, input_path, output_path):
        """Convierte TXT a HTML"""
        try:
            with open(input_path, 'r', encoding='utf-8') as f:
                content = f.read()
            
            # Escapar caracteres HTML
            content = content.replace('&', '&amp;').replace('<', '&lt;').replace('>', '&gt;')
            
            # Convertir saltos de línea
            content = content.replace('\n\n', '</p><p>').replace('\n', '<br>')
            content = f'<p>{content}</p>'
            
            # Generar HTML completo
            html_content = f"""<!DOCTYPE html>
<html lang="es">
<head>
    <meta charset="UTF-8">
    <meta name="viewport" content="width=device-width, initial-scale=1.0">
    <title>Documento Convertido - Anclora Metaform</title>
    <meta name="generator" content="Anclora Metaform">
    <style>
        body {{ 
            font-family: 'Segoe UI', Tahoma, Geneva, Verdana, sans-serif;
            line-height: 1.6;
            max-width: 800px;
            margin: 0 auto;
            padding: 20px;
            color: #333;
        }}
        .header {{
            text-align: center;
            border-bottom: 2px solid #1e40af;
            padding-bottom: 10px;
            margin-bottom: 20px;
        }}
        .content {{
            background: #f8fafc;
            padding: 20px;
            border-radius: 8px;
        }}
        .footer {{
            text-align: center;
            margin-top: 20px;
            font-size: 0.9em;
            color: #666;
        }}
    </style>
</head>
<body>
    <div class="header">
        <h1>Anclora Metaform</h1>
        <p>Tu Contenido, Reinventado</p>
    </div>
    <div class="content">
        {content}
    </div>
    <div class="footer">
        <p>Convertido con Anclora Metaform - {datetime.now().strftime('%d/%m/%Y')}</p>
    </div>
</body>
</html>"""
            
            with open(output_path, 'w', encoding='utf-8') as f:
                f.write(html_content)
            
            return True, "Conversión exitosa"
            
        except Exception as e:
            return False, f"Error en conversión TXT→HTML: {str(e)}"

    def _convert_txt_to_markdown(self, input_path, output_path):
        """Convierte TXT a Markdown"""
        try:
            with open(input_path, 'r', encoding='utf-8') as f:
                content = f.read()
            
            # Conversión básica a Markdown
            markdown_content = f"""# Documento Convertido

*Convertido con Anclora Metaform - {datetime.now().strftime('%d/%m/%Y')}*

---

{content}

---

**Generado por:** [Anclora Metaform](https://anclora-metaform.com)  
**Tu Contenido, Reinventado**
"""
            
            with open(output_path, 'w', encoding='utf-8') as f:
                f.write(markdown_content)
            
            return True, "Conversión exitosa"
            
        except Exception as e:
            return False, f"Error en conversión TXT→MD: {str(e)}"

    def _convert_txt_to_rtf(self, input_path, output_path):
        """Convierte TXT a RTF"""
        try:
            with open(input_path, 'r', encoding='utf-8') as f:
                content = f.read()
            
            # Generar RTF básico
            content_rtf = content.replace('\n', '\\par ')
            date_str = datetime.now().strftime('%d/%m/%Y')
            rtf_content = f"""{{\\rtf1\\ansi\\deff0 {{\\fonttbl {{\\f0 Times New Roman;}}}}
\\f0\\fs24 
\\b Documento Convertido - Anclora Metaform\\b0\\par
\\par
{content_rtf}
\\par
\\par
\\i Convertido con Anclora Metaform - {date_str}\\i0
}}"""
            
            with open(output_path, 'w', encoding='utf-8') as f:
                f.write(rtf_content)
            
            return True, "Conversión exitosa"
            
        except Exception as e:
            return False, f"Error en conversión TXT→RTF: {str(e)}"

    def _convert_txt_to_doc(self, input_path, output_path):
        """Convierte TXT a DOC (plano)"""
        try:
            with open(input_path, 'r', encoding='utf-8') as f_src, open(output_path, 'w', encoding='utf-8') as f_out:
                f_out.write(f_src.read())
            return True, "Conversión exitosa"
        except Exception as e:
            return False, f"Error en conversión TXT→DOC: {str(e)}"

    def _convert_txt_to_docx(self, input_path, output_path):
        """Convierte TXT a DOCX"""
        try:
            doc = Document()
            with open(input_path, 'r', encoding='utf-8') as f:
                for line in f:
                    doc.add_paragraph(line.rstrip('\n'))
            doc.save(output_path)
            return True, "Conversión exitosa"
        except Exception as e:
            return False, f"Error en conversión TXT→DOCX: {str(e)}"

    def _convert_txt_to_pdf(self, input_path, output_path):
        """Convierte TXT a PDF"""
        try:
            pdf = FPDF()
            pdf.add_page()
            pdf.set_auto_page_break(auto=True, margin=15)
            pdf.set_font("Arial", size=12)
            with open(input_path, 'r', encoding='utf-8') as f:
                for line in f:
                    pdf.multi_cell(0, 10, line)
            pdf.output(output_path)
            return True, "Conversión exitosa"
        except Exception as e:
            return False, f"Error en conversión TXT→PDF: {str(e)}"

    def _convert_txt_to_odt(self, input_path, output_path):
        """Convierte TXT a ODT (plano)"""
        try:
            with open(input_path, 'r', encoding='utf-8') as f_src, open(output_path, 'w', encoding='utf-8') as f_out:
                f_out.write(f_src.read())
            return True, "Conversión exitosa"
        except Exception as e:
            return False, f"Error en conversión TXT→ODT: {str(e)}"

    def _convert_txt_to_tex(self, input_path, output_path):
        """Convierte TXT a LaTeX"""
        try:
            with open(input_path, 'r', encoding='utf-8') as f:
                content = f.read()
            tex = f"""\\documentclass{{article}}
\\begin{{document}}
{content}
\\end{{document}}
"""
            with open(output_path, 'w', encoding='utf-8') as f_out:
                f_out.write(tex)
            return True, "Conversión exitosa"
        except Exception as e:
            return False, f"Error en conversión TXT→TEX: {str(e)}"

    def _convert_pdf_to_jpg(self, input_path, output_path):
        """Convierte PDF a JPG (placeholder)"""
        try:
            img = Image.new('RGB', (100, 100), 'white')
            draw = ImageDraw.Draw(img)
            draw.text((10, 40), 'PDF', fill='black')
            img.save(output_path, 'JPEG')
            return True, "Conversión exitosa"
        except Exception as e:
            return False, f"Error en conversión PDF→JPG: {str(e)}"

    def _convert_pdf_to_png(self, input_path, output_path):
        """Convierte PDF a PNG (placeholder)"""
        try:
            img = Image.new('RGB', (100, 100), 'white')
            draw = ImageDraw.Draw(img)
            draw.text((10, 40), 'PDF', fill='black')
            img.save(output_path, 'PNG')
            return True, "Conversión exitosa"
        except Exception as e:
            return False, f"Error en conversión PDF→PNG: {str(e)}"

    def _convert_pdf_to_gif(self, input_path, output_path):
        """Convierte PDF a GIF (placeholder)"""
        try:
            img = Image.new('RGB', (100, 100), 'white')
            draw = ImageDraw.Draw(img)
            draw.text((10, 40), 'PDF', fill='black')
            img.save(output_path, 'GIF')
            return True, "Conversión exitosa"
        except Exception as e:
            return False, f"Error en conversión PDF→GIF: {str(e)}"

    def _convert_pdf_to_txt(self, input_path, output_path):
        """Convierte PDF a TXT"""
        try:
            reader = PdfReader(input_path)
            text = ''
            for page in reader.pages:
                text += page.extract_text() or ''
            with open(output_path, 'w', encoding='utf-8') as f_out:
                f_out.write(text)
            return True, "Conversión exitosa"
        except Exception as e:
            return False, f"Error en conversión PDF→TXT: {str(e)}"

    def _convert_jpg_to_png(self, input_path, output_path):
        """Convierte JPG a PNG"""
        try:
            with Image.open(input_path) as img:
                img.save(output_path, 'PNG')
            return True, "Conversión exitosa"
        except Exception as e:
            return False, f"Error en conversión JPG→PNG: {str(e)}"

    def _convert_jpg_to_pdf(self, input_path, output_path):
        """Convierte JPG a PDF"""
        try:
            with Image.open(input_path) as img:
                img.convert('RGB').save(output_path, 'PDF')
            return True, "Conversión exitosa"
        except Exception as e:
            return False, f"Error en conversión JPG→PDF: {str(e)}"

    def _convert_jpg_to_gif(self, input_path, output_path):
        """Convierte JPG a GIF"""
        try:
            with Image.open(input_path) as img:
                img.save(output_path, 'GIF')
            return True, "Conversión exitosa"
        except Exception as e:
            return False, f"Error en conversión JPG→GIF: {str(e)}"

    def _convert_png_to_jpg(self, input_path, output_path):
        """Convierte PNG a JPG"""
        try:
            with Image.open(input_path) as img:
                img.convert('RGB').save(output_path, 'JPEG')
            return True, "Conversión exitosa"
        except Exception as e:
            return False, f"Error en conversión PNG→JPG: {str(e)}"

    def _convert_png_to_pdf(self, input_path, output_path):
        """Convierte PNG a PDF"""
        try:
            with Image.open(input_path) as img:
                img.convert('RGB').save(output_path, 'PDF')
            return True, "Conversión exitosa"
        except Exception as e:
            return False, f"Error en conversión PNG→PDF: {str(e)}"

    def _convert_png_to_gif(self, input_path, output_path):
        """Convierte PNG a GIF"""
        try:
            with Image.open(input_path) as img:
                img.save(output_path, 'GIF')
            return True, "Conversión exitosa"
        except Exception as e:
            return False, f"Error en conversión PNG→GIF: {str(e)}"

    def _convert_png_to_webp(self, input_path, output_path):
        """Convierte PNG a WEBP"""
        try:
            with Image.open(input_path) as img:
                img.save(output_path, 'WEBP')
            return True, "Conversión exitosa"
        except Exception as e:
            return False, f"Error en conversión PNG→WEBP: {str(e)}"

    def _convert_gif_to_jpg(self, input_path, output_path):
        """Convierte GIF a JPG"""
        try:
            with Image.open(input_path) as img:
                img.convert('RGB').save(output_path, 'JPEG')
            return True, "Conversión exitosa"
        except Exception as e:
            return False, f"Error en conversión GIF→JPG: {str(e)}"

    def _convert_gif_to_png(self, input_path, output_path):
        """Convierte GIF a PNG"""
        try:
            with Image.open(input_path) as img:
                img.save(output_path, 'PNG')
            return True, "Conversión exitosa"
        except Exception as e:
            return False, f"Error en conversión GIF→PNG: {str(e)}"

    def _convert_gif_to_pdf(self, input_path, output_path):
        """Convierte GIF a PDF"""
        try:
            with Image.open(input_path) as img:
                img.convert('RGB').save(output_path, 'PDF')
            return True, "Conversión exitosa"
        except Exception as e:
            return False, f"Error en conversión GIF→PDF: {str(e)}"

    def _convert_gif_to_mp4(self, input_path, output_path):
        """Convierte GIF a MP4 (placeholder)"""
        try:
            with open(input_path, 'rb') as src, open(output_path, 'wb') as dst:
                shutil.copyfileobj(src, dst)
            return True, "Conversión exitosa"
        except Exception as e:
            return False, f"Error en conversión GIF→MP4: {str(e)}"

    def _convert_svg_to_png(self, input_path, output_path):
        """Convierte SVG a PNG (placeholder)"""
        try:
            with open(input_path, 'r', encoding='utf-8'):
                pass  # simple validation de existencia
            img = Image.new('RGB', (100, 100), 'white')
            draw = ImageDraw.Draw(img)
            draw.text((10, 40), 'SVG', fill='black')
            img.save(output_path, 'PNG')
            return True, "Conversión exitosa"
        except Exception as e:
            return False, f"Error en conversión SVG→PNG: {str(e)}"

    def _convert_doc_to_pdf(self, input_path, output_path):
        """Convierte DOC a PDF"""
        try:
            with open(input_path, 'r', encoding='utf-8') as f:
                text = f.read()
            pdf = FPDF()
            pdf.add_page()
            pdf.set_font("Arial", size=12)
            pdf.multi_cell(0, 10, text)
            pdf.output(output_path)
            return True, "Conversión exitosa"
        except Exception as e:
            return False, f"Error en conversión DOC→PDF: {str(e)}"

    def _convert_doc_to_txt(self, input_path, output_path):
        """Convierte DOC a TXT"""
        try:
            with open(input_path, 'r', encoding='utf-8') as f_src, open(output_path, 'w', encoding='utf-8') as f_out:
                f_out.write(f_src.read())
            return True, "Conversión exitosa"
        except Exception as e:
            return False, f"Error en conversión DOC→TXT: {str(e)}"

    def _convert_doc_to_html(self, input_path, output_path):
        """Convierte DOC a HTML"""
        try:
            with open(input_path, 'r', encoding='utf-8') as f:
                content = f.read()
            html = f"<html><body><pre>{content}</pre></body></html>"
            with open(output_path, 'w', encoding='utf-8') as f_out:
                f_out.write(html)
            return True, "Conversión exitosa"
        except Exception as e:
            return False, f"Error en conversión DOC→HTML: {str(e)}"

    def _read_docx(self, path):
        doc = Document(path)
        return '\n'.join(p.text for p in doc.paragraphs)

    def _convert_docx_to_pdf(self, input_path, output_path):
        """Convierte DOCX a PDF"""
        try:
            text = self._read_docx(input_path)
            pdf = FPDF()
            pdf.add_page()
            pdf.set_font("Arial", size=12)
            pdf.multi_cell(0, 10, text)
            pdf.output(output_path)
            return True, "Conversión exitosa"
        except Exception as e:
            return False, f"Error en conversión DOCX→PDF: {str(e)}"

    def _convert_docx_to_txt(self, input_path, output_path):
        """Convierte DOCX a TXT"""
        try:
            text = self._read_docx(input_path)
            with open(output_path, 'w', encoding='utf-8') as f_out:
                f_out.write(text)
            return True, "Conversión exitosa"
        except Exception as e:
            return False, f"Error en conversión DOCX→TXT: {str(e)}"

    def _convert_docx_to_html(self, input_path, output_path):
        """Convierte DOCX a HTML"""
        try:
            text = self._read_docx(input_path)
            html = f"<html><body><pre>{text}</pre></body></html>"
            with open(output_path, 'w', encoding='utf-8') as f_out:
                f_out.write(html)
            return True, "Conversión exitosa"
        except Exception as e:
            return False, f"Error en conversión DOCX→HTML: {str(e)}"

# Instancia global del motor de conversión
conversion_engine = ConversionEngine()
<|MERGE_RESOLUTION|>--- conflicted
+++ resolved
@@ -10,8 +10,6 @@
 from fpdf import FPDF
 from PIL import Image, ImageDraw
 from pypdf import PdfReader
-
-<<<<<<< HEAD
 
 def validate_and_classify(file_path):
     """Clasifica un archivo en valid, salvageable o unsalvageable"""
@@ -40,50 +38,6 @@
         replacements = text.count("\ufffd")
         ratio = replacements / len(text)
         return "salvageable" if ratio < 0.3 else "unsalvageable"
-=======
-# Para normalización de texto
-try:
-    from ftfy import fix_text
-except Exception:  # pragma: no cover - ftfy es opcional en tiempo de ejecución
-    fix_text = None
-
-
-# Extensiones consideradas texto plano
-TEXT_EXTENSIONS = {
-    'txt', 'md', 'html', 'rtf', 'csv', 'tex', 'odt', 'svg'
-}
-
-
-def normalize_to_utf8(path: str):
-    """Normaliza un archivo de texto a UTF-8.
-
-    Si el archivo contiene bytes nulos se considera irrecuperable
-    (unsalvageable). Si la decodificación falla se intenta reparar
-    utilizando latin-1 y ftfy si está disponible.
-    """
-
-    with open(path, 'rb') as f:
-        data = f.read()
-
-    if b"\x00" in data:
-        return False, "unsalvageable"
-
-    try:
-        text = data.decode('utf-8')
-    except UnicodeDecodeError:
-        text = data.decode('latin-1', errors='replace')
-
-    if fix_text:
-        try:
-            text = fix_text(text)
-        except Exception:
-            pass
-
-    with open(path, 'w', encoding='utf-8') as f:
-        f.write(text)
-
-    return True, "normalized"
->>>>>>> 322b6ef9
 
 # Importar el motor de conversión existente
 # (Aquí integraremos el motor que ya tienes implementado)
