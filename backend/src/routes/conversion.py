--- conflicted
+++ resolved
@@ -10,14 +10,10 @@
 import uuid
 from datetime import datetime
 import time
-<<<<<<< HEAD
 import hashlib
 import shutil
 from pathlib import Path
 from src.ws import emit_progress
-=======
-from src.ws import emit_progress, Phase
->>>>>>> 91308b20
 
 conversion_bp = Blueprint('conversion', __name__)
 
