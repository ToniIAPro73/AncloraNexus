from flask import Blueprint, request, jsonify, send_file
from flask_jwt_extended import jwt_required, get_jwt_identity
from werkzeug.utils import secure_filename
from src.models.user import User, Conversion, CreditTransaction, db
from src.models.conversion import conversion_engine
from src.models.conversion_history import ConversionHistory
import os
import tempfile
import uuid
from datetime import datetime
import time
from src.ws import emit_progress

conversion_bp = Blueprint('conversion', __name__)

UPLOAD_FOLDER = '/tmp/anclora_uploads'
OUTPUT_FOLDER = '/tmp/anclora_outputs'

# Crear directorios si no existen
os.makedirs(UPLOAD_FOLDER, exist_ok=True)
os.makedirs(OUTPUT_FOLDER, exist_ok=True)

ALLOWED_EXTENSIONS = {
    'txt', 'pdf', 'doc', 'docx', 'jpg', 'jpeg', 'png', 'gif',
    'html', 'md', 'rtf', 'odt', 'tex'
}

def allowed_file(filename):
    """Verifica si el archivo tiene una extensión permitida"""
    return '.' in filename and \
           filename.rsplit('.', 1)[1].lower() in ALLOWED_EXTENSIONS

@conversion_bp.route('/supported-formats', methods=['GET'])
def get_supported_formats():
    """Obtiene todos los formatos soportados"""
    return jsonify({
        'supported_conversions': conversion_engine.supported_conversions,
        'allowed_extensions': list(ALLOWED_EXTENSIONS)
    }), 200

@conversion_bp.route('/analyze-file', methods=['POST'])
@jwt_required()
def analyze_file():
    """Analiza un archivo y proporciona recomendaciones"""
    try:
        user_id = get_jwt_identity()
        user = User.query.get(user_id)
        
        if not user:
            return jsonify({'error': 'Usuario no encontrado'}), 404
        
        # Verificar que se subió un archivo
        if 'file' not in request.files:
            return jsonify({'error': 'No se proporcionó ningún archivo'}), 400
        
        file = request.files['file']
        if file.filename == '':
            return jsonify({'error': 'No se seleccionó ningún archivo'}), 400
        
        if not allowed_file(file.filename):
            return jsonify({'error': 'Tipo de archivo no soportado'}), 400
        
        # Guardar archivo temporalmente
        filename = secure_filename(file.filename)
        temp_path = os.path.join(UPLOAD_FOLDER, f"{uuid.uuid4()}_{filename}")
        file.save(temp_path)
        
        try:
            # Validar archivo
            is_valid, message = conversion_engine.validate_file(temp_path)
            if not is_valid:
                return jsonify({'error': message}), 400
            
            # Analizar archivo
            analysis = conversion_engine.analyze_file(temp_path, filename)
            
            # Añadir información de costos
            source_format = analysis['extension']
            cost_info = {}
            for target_format in analysis['supported_formats']:
                cost_info[target_format] = conversion_engine.get_conversion_cost(
                    source_format, target_format
                )
            
            analysis['conversion_costs'] = cost_info
            analysis['user_credits'] = user.credits
            
            return jsonify({
                'analysis': analysis,
                'message': 'Archivo analizado exitosamente'
            }), 200
            
        finally:
            # Limpiar archivo temporal
            if os.path.exists(temp_path):
                os.remove(temp_path)
                
    except Exception as e:
        return jsonify({'error': f'Error interno del servidor: {str(e)}'}), 500

@conversion_bp.route('/convert', methods=['POST'])
@jwt_required()
def convert_file():
    """Convierte un archivo al formato especificado"""
    try:
        user_id = get_jwt_identity()
        user = User.query.get(user_id)
        
        if not user:
            return jsonify({'error': 'Usuario no encontrado'}), 404
        
        # Verificar archivo
        if 'file' not in request.files:
            return jsonify({'error': 'No se proporcionó ningún archivo'}), 400
        
        file = request.files['file']
        target_format = request.form.get('target_format')
        
        if not file.filename or not target_format:
            return jsonify({'error': 'Archivo y formato destino son requeridos'}), 400
        
        if not allowed_file(file.filename):
            return jsonify({'error': 'Tipo de archivo no soportado'}), 400
        
        # Obtener formato origen
        filename = secure_filename(file.filename)
        source_format = filename.rsplit('.', 1)[1].lower()
        
        # Verificar que la conversión esté soportada
        if target_format not in conversion_engine.get_supported_formats(source_format):
            return jsonify({'error': f'Conversión {source_format} → {target_format} no soportada'}), 400
        
        # Calcular costo
        credits_needed = conversion_engine.get_conversion_cost(source_format, target_format)
        
        # Verificar créditos suficientes
        if user.credits < credits_needed:
            return jsonify({
                'error': 'Créditos insuficientes',
                'credits_needed': credits_needed,
                'credits_available': user.credits
            }), 402
        
        # Guardar archivo de entrada
        input_path = os.path.join(UPLOAD_FOLDER, f"{uuid.uuid4()}_{filename}")
        file.save(input_path)
        
        # Crear registro de conversión
        conversion = Conversion(
            user_id=user.id,
            original_filename=filename,
            original_format=source_format,
            target_format=target_format,
            file_size=os.path.getsize(input_path),
            conversion_type=f"{source_format}-{target_format}",
            credits_used=credits_needed,
            status='pending'
        )
        
        db.session.add(conversion)
        db.session.flush()  # Para obtener el ID
        emit_progress(conversion.id, 0)
        
        try:
            # Preparar archivo de salida
            output_filename = f"{filename.rsplit('.', 1)[0]}.{target_format}"
            output_path = os.path.join(OUTPUT_FOLDER, f"{uuid.uuid4()}_{output_filename}")
            
            # Realizar conversión
            start_time = time.time()
            success, message = conversion_engine.convert_file(
                input_path, output_path, source_format, target_format
            )
            processing_time = time.time() - start_time
            
            if success:
                # Consumir créditos
                user.consume_credits(credits_needed)
                
                # Registrar transacción de créditos
                transaction = CreditTransaction(
                    user_id=user.id,
                    amount=-credits_needed,
                    transaction_type='conversion',
                    description=f'Conversión {source_format} → {target_format}',
                    conversion_id=conversion.id
                )
                db.session.add(transaction)
                
                # Actualizar conversión
                conversion.status = 'completed'
                conversion.processing_time = processing_time
                conversion.completed_at = datetime.utcnow()
                conversion.output_filename = output_filename
<<<<<<< HEAD
=======

                history = ConversionHistory(
                    conversion_id=conversion.id,
                    user_id=user.id,
                    original_filename=conversion.original_filename,
                    original_format=conversion.original_format,
                    target_format=conversion.target_format,
                    file_size=conversion.file_size,
                    conversion_type=conversion.conversion_type,
                    credits_used=conversion.credits_used,
                    processing_time=processing_time,
                    status=conversion.status,
                    error_message=conversion.error_message,
                    output_filename=conversion.output_filename,
                    created_at=conversion.created_at,
                    completed_at=conversion.completed_at
                )
                db.session.add(history)

>>>>>>> 61790f97
                db.session.commit()
                emit_progress(conversion.id, 100)

                return jsonify({
                    'message': 'Conversión completada exitosamente',
                    'conversion': conversion.to_dict(),
                    'download_url': f'/api/download/{conversion.id}',
                    'user_credits_remaining': user.credits
                }), 200
                
            else:
                # Error en conversión
                conversion.status = 'failed'
                conversion.error_message = message
                conversion.processing_time = processing_time
                conversion.completed_at = datetime.utcnow()
<<<<<<< HEAD
=======

                history = ConversionHistory(
                    conversion_id=conversion.id,
                    user_id=user.id,
                    original_filename=conversion.original_filename,
                    original_format=conversion.original_format,
                    target_format=conversion.target_format,
                    file_size=conversion.file_size,
                    conversion_type=conversion.conversion_type,
                    credits_used=conversion.credits_used,
                    processing_time=processing_time,
                    status=conversion.status,
                    error_message=conversion.error_message,
                    output_filename=conversion.output_filename,
                    created_at=conversion.created_at,
                    completed_at=conversion.completed_at
                )
                db.session.add(history)

>>>>>>> 61790f97
                db.session.commit()
                emit_progress(conversion.id, 100)

                return jsonify({
                    'error': f'Error en la conversión: {message}',
                    'conversion': conversion.to_dict()
                }), 500
                
        except Exception as e:
            # Error durante el proceso
            conversion.status = 'failed'
            conversion.error_message = str(e)
            processing_time = time.time() - start_time if 'start_time' in locals() else None
            conversion.processing_time = processing_time
            conversion.completed_at = datetime.utcnow()
<<<<<<< HEAD
=======

            history = ConversionHistory(
                conversion_id=conversion.id,
                user_id=user.id,
                original_filename=conversion.original_filename,
                original_format=conversion.original_format,
                target_format=conversion.target_format,
                file_size=conversion.file_size,
                conversion_type=conversion.conversion_type,
                credits_used=conversion.credits_used,
                processing_time=processing_time,
                status=conversion.status,
                error_message=conversion.error_message,
                output_filename=conversion.output_filename,
                created_at=conversion.created_at,
                completed_at=conversion.completed_at
            )
            db.session.add(history)

>>>>>>> 61790f97
            db.session.commit()
            emit_progress(conversion.id, 100)

            return jsonify({
                'error': f'Error durante la conversión: {str(e)}',
                'conversion': conversion.to_dict()
            }), 500
            
        finally:
            # Limpiar archivos temporales
            if os.path.exists(input_path):
                os.remove(input_path)
                
    except Exception as e:
        db.session.rollback()
        return jsonify({'error': f'Error interno del servidor: {str(e)}'}), 500

@conversion_bp.route('/download/<int:conversion_id>', methods=['GET'])
@jwt_required()
def download_file(conversion_id):
    """Descarga el archivo convertido"""
    try:
        user_id = get_jwt_identity()
        
        # Buscar conversión
        conversion = Conversion.query.filter_by(
            id=conversion_id,
            user_id=user_id
        ).first()
        
        if not conversion:
            return jsonify({'error': 'Conversión no encontrada'}), 404
        
        if conversion.status != 'completed':
            return jsonify({'error': 'La conversión no está completada'}), 400
        
        # Buscar archivo de salida
        output_path = os.path.join(OUTPUT_FOLDER, f"*_{conversion.output_filename}")
        import glob
        files = glob.glob(output_path)
        
        if not files or not os.path.exists(files[0]):
            return jsonify({'error': 'Archivo no encontrado o expirado'}), 404
        
        return send_file(
            files[0],
            as_attachment=True,
            download_name=conversion.output_filename
        )
        
    except Exception as e:
        return jsonify({'error': f'Error interno del servidor: {str(e)}'}), 500

@conversion_bp.route('/history', methods=['GET'])
@jwt_required()
def get_conversion_history():
    """Obtiene el historial de conversiones del usuario"""
    try:
        user_id = get_jwt_identity()

        page = request.args.get('page', 1, type=int)
        per_page = request.args.get('per_page', 10, type=int)
        conv_type = request.args.get('type')
        start_date = request.args.get('start_date')
        end_date = request.args.get('end_date')
        search = request.args.get('search')

        query = ConversionHistory.query.filter_by(user_id=user_id)
        if conv_type:
            query = query.filter(ConversionHistory.conversion_type == conv_type)
        if start_date:
            try:
                start_dt = datetime.fromisoformat(start_date)
                query = query.filter(ConversionHistory.created_at >= start_dt)
            except ValueError:
                pass
        if end_date:
            try:
                end_dt = datetime.fromisoformat(end_date)
                query = query.filter(ConversionHistory.created_at <= end_dt)
            except ValueError:
                pass
        if search:
            query = query.filter(ConversionHistory.original_filename.ilike(f"%{search}%"))

        conversions = query.order_by(ConversionHistory.created_at.desc()).paginate(
            page=page, per_page=per_page, error_out=False
        )

        return jsonify({
            'conversions': [conv.to_dict() for conv in conversions.items],
            'pagination': {
                'page': page,
                'per_page': per_page,
                'total': conversions.total,
                'pages': conversions.pages,
                'has_next': conversions.has_next,
                'has_prev': conversions.has_prev
            }
        }), 200
        
    except Exception as e:
        return jsonify({'error': f'Error interno del servidor: {str(e)}'}), 500

@conversion_bp.route('/stats', methods=['GET'])
@jwt_required()
def get_conversion_stats():
    """Obtiene estadísticas de conversiones del usuario"""
    try:
        user_id = get_jwt_identity()
        user = User.query.get(user_id)
        
        if not user:
            return jsonify({'error': 'Usuario no encontrado'}), 404
        
        # Estadísticas básicas
        total_conversions = Conversion.query.filter_by(user_id=user_id).count()
        successful_conversions = Conversion.query.filter_by(
            user_id=user_id, status='completed'
        ).count()
        failed_conversions = Conversion.query.filter_by(
            user_id=user_id, status='failed'
        ).count()
        
        # Conversiones por formato
        from sqlalchemy import func
        format_stats = db.session.query(
            Conversion.conversion_type,
            func.count(Conversion.id).label('count')
        ).filter_by(user_id=user_id, status='completed')\
         .group_by(Conversion.conversion_type)\
         .all()
        
        return jsonify({
            'user_stats': {
                'total_conversions': user.total_conversions,
                'credits_remaining': user.credits,
                'credits_used_today': user.credits_used_today,
                'credits_used_this_month': user.credits_used_this_month,
                'plan': user.plan,
                'plan_info': user.get_plan_info()
            },
            'conversion_stats': {
                'total': total_conversions,
                'successful': successful_conversions,
                'failed': failed_conversions,
                'success_rate': (successful_conversions / total_conversions * 100) if total_conversions > 0 else 0
            },
            'format_stats': [
                {'conversion_type': stat[0], 'count': stat[1]}
                for stat in format_stats
            ]
        }), 200
        
    except Exception as e:
        return jsonify({'error': f'Error interno del servidor: {str(e)}'}), 500
<|MERGE_RESOLUTION|>--- conflicted
+++ resolved
@@ -192,28 +192,6 @@
                 conversion.processing_time = processing_time
                 conversion.completed_at = datetime.utcnow()
                 conversion.output_filename = output_filename
-<<<<<<< HEAD
-=======
-
-                history = ConversionHistory(
-                    conversion_id=conversion.id,
-                    user_id=user.id,
-                    original_filename=conversion.original_filename,
-                    original_format=conversion.original_format,
-                    target_format=conversion.target_format,
-                    file_size=conversion.file_size,
-                    conversion_type=conversion.conversion_type,
-                    credits_used=conversion.credits_used,
-                    processing_time=processing_time,
-                    status=conversion.status,
-                    error_message=conversion.error_message,
-                    output_filename=conversion.output_filename,
-                    created_at=conversion.created_at,
-                    completed_at=conversion.completed_at
-                )
-                db.session.add(history)
-
->>>>>>> 61790f97
                 db.session.commit()
                 emit_progress(conversion.id, 100)
 
@@ -230,28 +208,6 @@
                 conversion.error_message = message
                 conversion.processing_time = processing_time
                 conversion.completed_at = datetime.utcnow()
-<<<<<<< HEAD
-=======
-
-                history = ConversionHistory(
-                    conversion_id=conversion.id,
-                    user_id=user.id,
-                    original_filename=conversion.original_filename,
-                    original_format=conversion.original_format,
-                    target_format=conversion.target_format,
-                    file_size=conversion.file_size,
-                    conversion_type=conversion.conversion_type,
-                    credits_used=conversion.credits_used,
-                    processing_time=processing_time,
-                    status=conversion.status,
-                    error_message=conversion.error_message,
-                    output_filename=conversion.output_filename,
-                    created_at=conversion.created_at,
-                    completed_at=conversion.completed_at
-                )
-                db.session.add(history)
-
->>>>>>> 61790f97
                 db.session.commit()
                 emit_progress(conversion.id, 100)
 
@@ -267,28 +223,6 @@
             processing_time = time.time() - start_time if 'start_time' in locals() else None
             conversion.processing_time = processing_time
             conversion.completed_at = datetime.utcnow()
-<<<<<<< HEAD
-=======
-
-            history = ConversionHistory(
-                conversion_id=conversion.id,
-                user_id=user.id,
-                original_filename=conversion.original_filename,
-                original_format=conversion.original_format,
-                target_format=conversion.target_format,
-                file_size=conversion.file_size,
-                conversion_type=conversion.conversion_type,
-                credits_used=conversion.credits_used,
-                processing_time=processing_time,
-                status=conversion.status,
-                error_message=conversion.error_message,
-                output_filename=conversion.output_filename,
-                created_at=conversion.created_at,
-                completed_at=conversion.completed_at
-            )
-            db.session.add(history)
-
->>>>>>> 61790f97
             db.session.commit()
             emit_progress(conversion.id, 100)
 
