from enum import Enum
from typing import Union

from flask_socketio import SocketIO

# SocketIO instance to share across modules
socketio = SocketIO(cors_allowed_origins="*")


class Phase(str, Enum):
    """Conversion processing phases."""

    PREPROCESS = "preprocess"
    CONVERT = "convert"
    POSTPROCESS = "postprocess"


def emit_progress(conversion_id: int, phase: Union[Phase, str], percent: int) -> None:
    """Broadcast conversion progress to all connected clients."""
<<<<<<< HEAD
    try:
        socketio.emit("conversion_progress", {"conversion_id": conversion_id, "progress": progress})
    except Exception:
        # Durante las pruebas el servidor SocketIO no está inicializado
        pass
=======
    socketio.emit(
        "conversion_progress",
        {
            "conversion_id": conversion_id,
            "phase": phase.value if isinstance(phase, Phase) else phase,
            "percent": percent,
        },
    )
>>>>>>> 91308b20
<|MERGE_RESOLUTION|>--- conflicted
+++ resolved
@@ -17,19 +17,8 @@
 
 def emit_progress(conversion_id: int, phase: Union[Phase, str], percent: int) -> None:
     """Broadcast conversion progress to all connected clients."""
-<<<<<<< HEAD
     try:
         socketio.emit("conversion_progress", {"conversion_id": conversion_id, "progress": progress})
     except Exception:
         # Durante las pruebas el servidor SocketIO no está inicializado
         pass
-=======
-    socketio.emit(
-        "conversion_progress",
-        {
-            "conversion_id": conversion_id,
-            "phase": phase.value if isinstance(phase, Phase) else phase,
-            "percent": percent,
-        },
-    )
->>>>>>> 91308b20
