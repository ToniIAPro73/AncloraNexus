# Dependencies
node_modules/
npm-debug.log*
yarn-debug.log*
yarn-error.log*
pnpm-debug.log*

# Next.js
.next/
out/
build/
dist/

# Environment variables
.env
.env.local
.env.development.local
.env.test.local
.env.production.local

# Testing
coverage/
.nyc_output/
test-results/
playwright-report/

# Logs
logs/
*.log

# Runtime data
pids/
*.pid
*.seed
*.pid.lock

# Temporary files
tmp/
temp/
.tmp/

# IDE
.vscode/
.idea/
*.swp
*.swo
*~

# OS
.DS_Store
.DS_Store?
._*
.Spotlight-V100
.Trashes
ehthumbs.db
Thumbs.db

# Anclora Metaform specific
uploads/
converted/
cache/
*.converted.*
temp_*

# Backup files
*.bak
*.backup
*.old

# Package managers
<<<<<<< HEAD
# package-lock.json
yarn.lock
pnpm-lock.yaml
=======
# package-lock.json  <-- Opcionalmente, puedes comentarla con '#'
# yarn.lock
# pnpm-lock.yaml
>>>>>>> b3701f33

# TypeScript
*.tsbuildinfo

# ESLint
.eslintcache

# Prettier
.prettierignore

# Husky
.husky/_/
<|MERGE_RESOLUTION|>--- conflicted
+++ resolved
@@ -1,91 +1,34 @@
-# Dependencies
+# Entornos Virtuales de Python
+venv/
+
+# Archivos compilados y caché de Python
+__pycache__/
+*.pyc
+
+# Dependencias de Node.js
 node_modules/
+
+# Archivos de build de Next.js
+.next/
+out/
+
+# Logs y reportes
+logs/
+*.log
 npm-debug.log*
 yarn-debug.log*
 yarn-error.log*
-pnpm-debug.log*
 
-# Next.js
-.next/
-out/
-build/
-dist/
-
-# Environment variables
+# Variables de entorno
 .env
 .env.local
 .env.development.local
-.env.test.local
 .env.production.local
 
-# Testing
-coverage/
-.nyc_output/
-test-results/
-playwright-report/
-
-# Logs
-logs/
-*.log
-
-# Runtime data
-pids/
-*.pid
-*.seed
-*.pid.lock
-
-# Temporary files
-tmp/
-temp/
-.tmp/
-
-# IDE
-.vscode/
-.idea/
-*.swp
-*.swo
-*~
-
-# OS
+# Archivos del sistema operativo
 .DS_Store
-.DS_Store?
-._*
-.Spotlight-V100
-.Trashes
-ehthumbs.db
 Thumbs.db
 
-# Anclora Metaform specific
-uploads/
-converted/
-cache/
-*.converted.*
-temp_*
-
-# Backup files
-*.bak
-*.backup
-*.old
-
-# Package managers
-<<<<<<< HEAD
-# package-lock.json
-yarn.lock
-pnpm-lock.yaml
-=======
-# package-lock.json  <-- Opcionalmente, puedes comentarla con '#'
-# yarn.lock
-# pnpm-lock.yaml
->>>>>>> b3701f33
-
-# TypeScript
-*.tsbuildinfo
-
-# ESLint
-.eslintcache
-
-# Prettier
-.prettierignore
-
-# Husky
-.husky/_/
+# Archivos de IDEs
+.vscode/
+.idea/