# Entornos Virtuales de Python
venv/

# Archivos compilados y caché de Python
__pycache__/
*.pyc

# Dependencias de Node.js
node_modules/

# Archivos de build de Next.js
.next/
out/

# Logs y reportes
*.log
npm-debug.log*
yarn-debug.log*
yarn-error.log*

# Variables de entorno
.env
.env.local
.env.development.local
.env.production.local

# Archivos del sistema operativo
.DS_Store
Thumbs.db

# Archivos de IDEs
.vscode/
.idea/

# Archivos de backup y comprimidos
*.tar.gz

# Archivos de mocks y resultados de pruebas
_mocks__/
<<<<<<< HEAD
frontend/test-results/
=======
frontend/test-results/

# Archivos generados por agentes
pytest.ini
requirements.txt
package.json
package-lock.json

# Python testing
.pytest_cache/
__pycache__/
*.pyc

# Node modules (si aplica)
node_modules/

# Directorios de agentes
.claude/
.cursor/
.ai/

# Package files en raíz (solo frontend debe tenerlos)
/package-lock.json
/package.json

# === PREVENCIÓN DE ARCHIVOS DE AGENTES ===
.claude/
.cursor/
.ai/
.anthropic/

# Package files solo en subdirectorios específicos
/package-lock.json
/package.json
/requirements.txt
/pytest.ini

# Los archivos legítimos están en:
# - backend/requirements.txt ✅
# - frontend/package.json ✅
>>>>>>> fbda29fb
<|MERGE_RESOLUTION|>--- conflicted
+++ resolved
@@ -37,9 +37,6 @@
 
 # Archivos de mocks y resultados de pruebas
 _mocks__/
-<<<<<<< HEAD
-frontend/test-results/
-=======
 frontend/test-results/
 
 # Archivos generados por agentes
@@ -79,5 +76,4 @@
 
 # Los archivos legítimos están en:
 # - backend/requirements.txt ✅
-# - frontend/package.json ✅
->>>>>>> fbda29fb
+# - frontend/package.json ✅